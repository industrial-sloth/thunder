--- conflicted
+++ resolved
@@ -1,6 +1,4 @@
 """ Simple wrapper for a Spark Context to provide loading functionality """
-
-from numpy import asarray, floor, ceil
 
 from thunder.utils.datasets import DataSets
 from thunder.utils.common import checkparams
@@ -351,14 +349,7 @@
             from thunder.rdds.imageblocks import ImageBlocksPartitioningStrategy
             loader = ImagesLoader(self._sc)
             if inputformat.lower() == 'stack':
-<<<<<<< HEAD
-                loader.fromStack(datapath, dims, dtype=dtype, startidx=startidx, stopidx=stopidx)\
-                    .saveAsBinarySeries(outputdirpath, blockSize=blocksize, overwrite=overwrite)
-            else:
-                loader.fromMultipageTif(datapath, startidx=startidx, stopidx=stopidx)\
-                    .saveAsBinarySeries(outputdirpath, blockSize=blocksize, overwrite=overwrite)
-=======
-                images = loader.fromStack(datapath, dims, startidx=startidx, stopidx=stopidx)
+                images = loader.fromStack(datapath, dims, dtype=dtype, startidx=startidx, stopidx=stopidx)
             else:
                 images = loader.fromMultipageTif(datapath, startidx=startidx, stopidx=stopidx)
             strategy = ImageBlocksPartitioningStrategy.generateFromBlockSize(blockSize=blocksize,
@@ -367,7 +358,6 @@
                                                                              datatype=images.dtype)
             blocks = images.partition(strategy)
             blocks.saveAsBinarySeries(outputdirpath, overwrite=overwrite)
->>>>>>> 5ff74b26
         else:
             from thunder.rdds.fileio.seriesloader import SeriesLoader
             loader = SeriesLoader(self._sc)
@@ -445,14 +435,15 @@
         params : Tuple or numpy array
             Parameters or metadata for dataset
         """
-
+        from numpy import asarray
         import json
 
         if 'ec' not in self._sc.master:
             raise Exception("must be running on EC2 to load this example data sets")
         elif dataset == "zebrafish-optomotor-response":
             path = 'zebrafish.datasets/optomotor-response/1/'
-            data = self.loadSeries("s3n://" + path + 'data/dat_plane*.txt', inputformat='text', minPartitions=1000, nkeys=3)
+            data = self.loadSeries("s3n://" + path + 'data/dat_plane*.txt', inputformat='text',
+                                   minPartitions=1000, nkeys=3)
             paramfile = self._sc.textFile("s3n://" + path + "params.json")
             params = json.loads(paramfile.first())
             modelfile = asarray(params['trials'])

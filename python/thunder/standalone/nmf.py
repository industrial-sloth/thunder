--- conflicted
+++ resolved
@@ -26,28 +26,15 @@
 
     tsc = ThunderContext.start(appName="nmf")
 
-<<<<<<< HEAD
-    data = tsc.loadSeries(args.datafile).cache()
-    nmf = NMF(k=args.k, method=args.nmfmethod, maxIter=args.maxiter, tol=args.tol, wHist=args.w_hist,
-              reconHist=args.recon_hist)
-=======
     data = tsc.loadSeries(datafile).cache()
     nmf = NMF(k=k, method=opts.nmfmethod, maxiter=opts.maxiter, tol=opts.tol, w_hist=opts.w_hist,
               recon_hist=opts.recon_hist)
->>>>>>> 87e96223
     nmf.fit(data)
 
     outputdir += "-nmf"
     export(nmf.w, outputdir, "w", "matlab")
     export(nmf.h, outputdir, "h", "matlab")
-<<<<<<< HEAD
-    if args.w_hist:
-        export(nmf.wConvergence, outputdir, "w_convergence", "matlab")
-    if args.recon_hist:
-        export(nmf.reconErr, outputdir, "rec_err", "matlab")
-=======
     if opts.w_hist:
         export(nmf.w_convergence, outputdir, "w_convergence", "matlab")
     if opts.recon_hist:
-        export(nmf.recon_err, outputdir, "rec_err", "matlab")
->>>>>>> 87e96223
+        export(nmf.recon_err, outputdir, "rec_err", "matlab")
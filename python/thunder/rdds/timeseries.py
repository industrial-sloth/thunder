from numpy import sqrt, pi, angle, fft, fix, zeros, roll, dot, mean, \
    array, size, diag, tile, ones, asarray, polyfit, polyval, arange, \
    percentile, ceil, float64

from thunder.rdds.series import Series
from thunder.utils.common import loadMatVar, checkParams


class TimeSeries(Series):
    """
    Distributed collection of time series data.

    Backed by an RDD of key-value pairs where the key is an identifier
    and the value is a one-dimensional array. The common index
    specifies the time of each entry in the array.

    Parameters
    ----------
    rdd : RDD of (tuple, array) pairs
        RDD containing the series data.

    index : array-like
        Time indices, must be same length as the arrays in the input data.
        Defaults to arange(len(data)) if not provided.

    dims : Dimensions
        Specify the dimensions of the keys (min, max, and count), can
        avoid computation if known in advance.

    See also
    --------
    Series : base class for Series data
    """
    # use superclass __init__

    @property
    def _constructor(self):
        return TimeSeries

    def triggeredAverage(self, events, lag=0):
        """
        Construct an average time series triggered on each of several events,
        considering a range of lags before and after the event

        Parameters
        ----------
        events : array-like
            List of events to trigger on

        lag : int
            Range of lags to consider, will cover (-lag, +lag)
        """
        events = asarray(events)
        m = zeros((lag*2+1, len(self.index)))
        for i, shift in enumerate(range(-lag, lag+1)):
            fillInds = events + shift
            fillInds = fillInds[fillInds >= 0]
            fillInds = fillInds[fillInds < len(self.index)]
            m[i, fillInds] = 1

        if lag == 0:
            newIndex = 0
        else:
            newIndex = range(-lag, lag+1)

        scale = m.sum(axis=1)

        rdd = self.rdd.mapValues(lambda x: dot(m, x) / scale)
        return self._constructor(rdd, index=newIndex).__finalize__(self)

    def blockedAverage(self, blockLength):
        """
        Average blocks of a time series together, e.g. because they correspond
        to trials of some repeated measurement or process

        Parameters
        ----------
        triallength : int
            Length of trial, must divide evenly into total length of time series
        """

        n = len(self.index)

        if divmod(n, blockLength)[1] != 0:
            raise Exception('Trial length, %g, must evenly divide length of time series, %g'
                            % (blockLength, n))

        if n == blockLength:
            raise Exception('Trial length, %g, cannot be length of entire time series, %g'
                            % (blockLength, n))

        m = tile(diag(ones((blockLength,))), [n/blockLength, 1]).T
        newIndex = range(0, blockLength)
        scale = n / blockLength

        rdd = self.rdd.mapValues(lambda x: dot(m, x) / scale)
        return self._constructor(rdd, index=newIndex).__finalize__(self)

    def fourier(self, freq=None):
        """
        Compute statistics of a Fourier decomposition on time series data

        Parameters
        ----------
        freq : int
            Digital frequency at which to compute coherence and phase
        """
        def get(y, freq):
            y = y - mean(y)
            nframes = len(y)
            ft = fft.fft(y)
            ft = ft[0:int(fix(nframes/2))]
            ampFt = 2*abs(ft)/nframes
            amp = ampFt[freq]
            ampSum = sqrt(sum(ampFt**2))
            co = amp / ampSum
            ph = -(pi/2) - angle(ft[freq])
            if ph < 0:
                ph += pi * 2
            return array([co, ph])

        if freq >= int(fix(size(self.index)/2)):
            raise Exception('Requested frequency, %g, is too high, must be less than half the series duration' % freq)

        rdd = self.rdd.mapValues(lambda x: get(x, freq))
        return Series(rdd, index=['coherence', 'phase']).__finalize__(self)

    def convolve(self, signal, mode='full', var=None):
        """
        Conolve time series data against another signal

        Parameters
        ----------
        signal : array, or str
            Signal to convolve with, can be a numpy array or a
            MAT file containing the signal as a variable

        var : str
            Variable name if loading from a MAT file

        mode : str, optional, default='full'
            Mode of convolution, options are 'full', 'same', and 'same'
        """

        from numpy import convolve

        if type(signal) is str:
            s = loadMatVar(signal, var)
        else:
            s = asarray(signal)

        n = size(self.index)
        m = size(s)

        newrdd = self.rdd.mapValues(lambda x: convolve(x, signal, mode))

        # use expected lengths to make a new index
        if mode == 'same':
            newmax = max(n, m)
        elif mode == 'valid':
            newmax = max(m, n) - min(m, n) + 1
        else:
            newmax = n+m-1
        newindex = arange(0, newmax)

        return self._constructor(newrdd, index=newindex).__finalize__(self)

    def crossCorr(self, signal, lag=0, var=None):
        """
        Cross correlate time series data against another signal

        Parameters
        ----------
        signal : array, or str
            Signal to correlate against, can be a numpy array or a
            MAT file containing the signal as a variable

        var : str
            Variable name if loading from a MAT file

        lag : int
            Range of lags to consider, will cover (-lag, +lag)
        """
        from scipy.linalg import norm

        if type(signal) is str:
            s = loadMatVar(signal, var)
        else:
            s = asarray(signal)

        # standardize signal
        s = s - mean(s)
        s = s / norm(s)

        if size(s) != size(self.index):
            raise Exception('Size of signal to cross correlate with, %g, does not match size of series' % size(s))

        # created a matrix with lagged signals
        if lag is not 0:
            shifts = range(-lag, lag+1)
            d = len(s)
            m = len(shifts)
            sShifted = zeros((m, d))
            for i in range(0, len(shifts)):
                tmp = roll(s, shifts[i])
                if shifts[i] < 0:  # zero padding
                    tmp[(d+shifts[i]):] = 0
                if shifts[i] > 0:
                    tmp[:shifts[i]] = 0
                sShifted[i, :] = tmp
            s = sShifted
        else:
            shifts = 0

        def get(y, s):
            y = y - mean(y)
            n = norm(y)
            if n == 0:
                b = zeros((s.shape[0],))
            else:
                y /= norm(y)
                b = dot(s, y)
            return b

        rdd = self.rdd.mapValues(lambda x: get(x, s))
        return self._constructor(rdd, index=shifts).__finalize__(self)

    def detrend(self, method='linear', **kwargs):
        """
        Detrend time series data with linear or nonlinear detrending
        Preserve intercept so that subsequent steps can adjust the baseline

        Parameters
        ----------
        method : str, optional, default = 'linear'
            Detrending method

        order : int, optional, default = 5
            Order of polynomial, for non-linear detrending only
        """
        checkParams(method, ['linear', 'nonlin'])

        if method.lower() == 'linear':
            order = 1
        else:
            if 'order' in kwargs:
                order = kwargs['order']
            else:
                order = 5

        def func(y):
            x = arange(1, len(y)+1)
            p = polyfit(x, y, order)
            p[-1] = 0
            yy = polyval(p, x)
            return y - yy

        return self.applyValues(func)

    def normalize(self, baseline='percentile', window=None, perc=20):
        """ Normalize each time series by subtracting and dividing by a baseline.

        Baseline can be derived from a global mean or percentile,
        or a smoothed percentile estimated within a rolling window.

        Parameters
        ----------
        baseline : str, optional, default = 'percentile'
            Quantity to use as the baseline, options are 'mean', 'percentile', 'window', or 'window-fast'

        window : int, optional, default = 6
            Size of window for baseline estimation, for 'window' and 'window-fast' baseline only

        perc : int, optional, default = 20
            Percentile value to use, for 'percentile', 'window', or 'window-fast' baseline only
        """
        checkParams(baseline, ['mean', 'percentile', 'window', 'window-fast'])
        method = baseline.lower()
    
        from warnings import warn
        if not (method == 'window' or method == 'window-fast') and window is not None:
            warn('Setting window without using method "window" has no effect')

        if method == 'mean':
            baseFunc = mean

        if method == 'percentile':
            baseFunc = lambda x: percentile(x, perc)

        if method == 'window':
            if window & 0x1:
                left, right = (ceil(window/2), ceil(window/2) + 1)
            else:
                left, right = (window/2, window/2)

            n = len(self.index)
            baseFunc = lambda x: asarray([percentile(x[max(ix-left, 0):min(ix+right+1, n)], perc)
                                          for ix in arange(0, n)])

        if method == 'window-fast':
<<<<<<< HEAD
            if window % 2:
                left, right = ((window-1)/2, (window-1)/2)
            else:
                left, right = (window/2 - 1, window/2)

            n = len(self.index)
            indPerc = round((window-1)*(perc/100.0))
            
            def baseFunc(x):
                leftPad = mean(x[:right])
                if left != 0:
                    rightPad = mean(x[-left:])
                else:
                    rightPad = x[-1]
                y = concatenate([leftPad*ones(left), x, rightPad*ones(right)])
                return asarray([sort(y[i-left:i+right+1])[indPerc] for i in xrange(left, len(x)+left)])
=======
            from scipy.ndimage.filters import percentile_filter
            basefunc = lambda x: percentile_filter(x.astype(float64), perc, window, mode='nearest')
>>>>>>> 92f464e0

        def get(y):
            b = baseFunc(y)
            return (y - b) / (b + 0.1)

        return self.applyValues(get)
<|MERGE_RESOLUTION|>--- conflicted
+++ resolved
@@ -298,27 +298,8 @@
                                           for ix in arange(0, n)])
 
         if method == 'window-fast':
-<<<<<<< HEAD
-            if window % 2:
-                left, right = ((window-1)/2, (window-1)/2)
-            else:
-                left, right = (window/2 - 1, window/2)
-
-            n = len(self.index)
-            indPerc = round((window-1)*(perc/100.0))
-            
-            def baseFunc(x):
-                leftPad = mean(x[:right])
-                if left != 0:
-                    rightPad = mean(x[-left:])
-                else:
-                    rightPad = x[-1]
-                y = concatenate([leftPad*ones(left), x, rightPad*ones(right)])
-                return asarray([sort(y[i-left:i+right+1])[indPerc] for i in xrange(left, len(x)+left)])
-=======
             from scipy.ndimage.filters import percentile_filter
-            basefunc = lambda x: percentile_filter(x.astype(float64), perc, window, mode='nearest')
->>>>>>> 92f464e0
+            baseFunc = lambda x: percentile_filter(x.astype(float64), perc, window, mode='nearest')
 
         def get(y):
             b = baseFunc(y)

--- conflicted
+++ resolved
@@ -87,46 +87,8 @@
         return Images(readerRdd.mapValues(toArray), nimages=reader.lastNRecs, dims=dims,
                       dtype=dtype)
 
-<<<<<<< HEAD
-    def fromTif(self, datafile, ext='tif', startidx=None, stopidx=None, recursive=False):
+    def fromTif(self, dataPath, ext='tif', startIdx=None, stopIdx=None, recursive=False):
         """Sets up a new Images object with data to be read from one or more tif files.
-=======
-    def fromTif(self, dataPath, ext='tif', startIdx=None, stopIdx=None, recursive=False):
-        """Load an Images object stored in a directory of (single-page) tif files
-
-        The RDD wrapped by the returned Images object will have a number of partitions equal to the number of image data
-        files read in by this method.
-
-        Parameters
-        ----------
-
-        dataPath: string
-            Path to data files or directory, specified as either a local filesystem path or in a URI-like format,
-            including scheme. A datapath argument may include a single '*' wildcard character in the filename.
-
-        ext: string, optional, default "tif"
-            Extension required on data files to be loaded.
-
-        startIdx, stopIdx: nonnegative int. optional.
-            Indices of the first and last-plus-one data file to load, relative to the sorted filenames matching
-            `datapath` and `ext`. Interpreted according to python slice indexing conventions.
-
-        recursive: boolean, default False
-            If true, will recursively descend directories rooted at datapath, loading all files in the tree that
-            have an extension matching 'ext'. Recursive loading is currently only implemented for local filesystems
-            (not s3).
-        """
-        def readTifFromBuf(buf):
-            fbuf = BytesIO(buf)
-            return imread(fbuf, format='tif')
-
-        reader = getParallelReaderForPath(dataPath)(self.sc)
-        readerRdd = reader.read(dataPath, ext=ext, startIdx=startIdx, stopIdx=stopIdx, recursive=recursive)
-        return Images(readerRdd.mapValues(readTifFromBuf), nimages=reader.lastNRecs)
-
-    def fromMultipageTif(self, dataPath, ext='tif', startIdx=None, stopIdx=None, recursive=False):
-        """Sets up a new Images object with data to be read from one or more multi-page tif files.
->>>>>>> e2cdcd91
 
         The RDD underlying the returned Images will have key, value data as follows:
 
@@ -171,14 +133,10 @@
                 except EOFError:
                     # past last page in tif
                     break
-<<<<<<< HEAD
-            if len(imgarys) == 1:
-                return imgarys[0]
+            if len(imgArys) == 1:
+                return imgArys[0]
             else:
-                return dstack(imgarys)
-=======
-            return dstack(imgArys)
->>>>>>> e2cdcd91
+                return dstack(imgArys)
 
         reader = getParallelReaderForPath(dataPath)(self.sc)
         readerRdd = reader.read(dataPath, ext=ext, startIdx=startIdx, stopIdx=stopIdx, recursive=recursive)
